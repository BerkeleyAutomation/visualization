"""
Common 2D visualizations using pyplot
Author: Jeff Mahler
"""
import matplotlib.pyplot as plt
<<<<<<< HEAD

from autolab_core import Box, Contour, BinaryImage, ColorImage, DepthImage, GrayscaleImage, RgbdImage, GdImage, SegmentationImage
=======
import numpy as np
from autolab_core import (
    BinaryImage,
    Box,
    ColorImage,
    Contour,
    DepthImage,
    GdImage,
    GrayscaleImage,
    RgbdImage,
    SegmentationImage,
)

>>>>>>> 562a4aab

class Visualizer2D:
    @staticmethod
    def figure(size=(8, 8), *args, **kwargs):
        """Creates a figure.

        Parameters
        ----------
        size : 2-tuple
           size of the view window in inches
        args : list
           args of mayavi figure
        kwargs : list
           keyword args of mayavi figure

        Returns
        -------
        pyplot figure
            the current figure
        """
        return plt.figure(figsize=size, *args, **kwargs)

    @staticmethod
    def show(filename=None, *args, **kwargs):
        """Show the current figure.

        Parameters
        ----------
        filename : :obj:`str`
            filename to save the image to, for auto-saving
        """
        if filename is None:
            plt.show(*args, **kwargs)
        else:
            plt.savefig(filename, *args, **kwargs)

    @staticmethod
    def clf(*args, **kwargs):
        """Clear the current figure"""
        plt.clf(*args, **kwargs)

    @staticmethod
    def gca(*args, **kwargs):
        """Get the current axes"""
        return plt.gca(*args, **kwargs)

    @staticmethod
    def xlim(*args, **kwargs):
        """Set the x limits of the current figure"""
        plt.xlim(*args, **kwargs)

    @staticmethod
    def ylim(*args, **kwargs):
        """Set the y limits the current figure"""
        plt.ylim(*args, **kwargs)

    @staticmethod
    def savefig(*args, **kwargs):
        """Save the current figure"""
        plt.savefig(*args, **kwargs)

    @staticmethod
    def colorbar(*args, **kwargs):
        """Adds a colorbar to the current figure"""
        plt.colorbar(*args, **kwargs)

    @staticmethod
    def subplot(*args, **kwargs):
        """Creates a subplot in the current figure"""
        plt.subplot(*args, **kwargs)

    @staticmethod
    def title(*args, **kwargs):
        """Creates a title in the current figure"""
        plt.title(*args, **kwargs)

    @staticmethod
    def suptitle(*args, **kwargs):
        """Creates a title in the current figure"""
        plt.suptitle(*args, **kwargs)

    @staticmethod
    def xlabel(*args, **kwargs):
        """Creates an x axis label in the current figure"""
        plt.xlabel(*args, **kwargs)

    @staticmethod
    def ylabel(*args, **kwargs):
        """Creates an y axis label in the current figure"""
        plt.ylabel(*args, **kwargs)

    @staticmethod
    def legend(*args, **kwargs):
        """Creates a legend for the current figure"""
        plt.legend(*args, **kwargs)

    @staticmethod
    def scatter(*args, **kwargs):
        """Scatters points"""
        plt.scatter(*args, **kwargs)

    @staticmethod
    def plot(*args, **kwargs):
        """Plots lines"""
        plt.plot(*args, **kwargs)

    @staticmethod
    def imshow(image, auto_subplot=False, **kwargs):
        """Displays an image.
        Parameters
        ----------
        image : :obj:`autolab_core.Image`
            image to display
        auto_subplot : bool
            whether or not to automatically subplot for multi-channel images e.g. rgbd
        """
        if isinstance(image, BinaryImage) or isinstance(image, GrayscaleImage):
            plt.imshow(image.data, cmap=plt.cm.gray, **kwargs)
        elif isinstance(image, ColorImage) or isinstance(image, SegmentationImage):
            plt.imshow(image.data, **kwargs)
        elif isinstance(image, DepthImage):
            plt.imshow(image.data, cmap=plt.cm.gray_r, **kwargs)
        elif isinstance(image, RgbdImage):
            if auto_subplot:
                plt.subplot(1, 2, 1)
                plt.imshow(image.color.data, **kwargs)
                plt.axis("off")
                plt.subplot(1, 2, 2)
                plt.imshow(image.depth.data, cmap=plt.cm.gray_r, **kwargs)
            else:
                plt.imshow(image.color.data, **kwargs)
        elif isinstance(image, GdImage):
            if auto_subplot:
                plt.subplot(1, 2, 1)
                plt.imshow(image.gray.data, cmap=plt.cm.gray, **kwargs)
                plt.axis("off")
                plt.subplot(1, 2, 2)
                plt.imshow(image.depth.data, cmap=plt.cm.gray_r, **kwargs)
            else:
                plt.imshow(image.gray.data, cmap=plt.cm.gray, **kwargs)
        plt.axis("off")

    @staticmethod
    def box(b, line_width=2, color="g", style="-"):
        """Draws a box on the current plot.

        Parameters
        ----------
        b : :obj:`autolab_core.Box`
            box to draw
        line_width : int
            width of lines on side of box
        color : :obj:`str`
            color of box
        style : :obj:`str`
            style of lines to draw
        """
        if not isinstance(b, Box):
            raise ValueError("Input must be of type Box")

        # get min pixels
        min_i = b.min_pt[1]
        min_j = b.min_pt[0]
        max_i = b.max_pt[1]
        max_j = b.max_pt[0]
        top_left = np.array([min_i, min_j])
        top_right = np.array([max_i, min_j])
        bottom_left = np.array([min_i, max_j])
        bottom_right = np.array([max_i, max_j])

        # create lines
        left = np.c_[top_left, bottom_left].T
        right = np.c_[top_right, bottom_right].T
        top = np.c_[top_left, top_right].T
        bottom = np.c_[bottom_left, bottom_right].T

        # plot lines
        plt.plot(left[:, 0], left[:, 1], linewidth=line_width, color=color, linestyle=style)
        plt.plot(right[:, 0], right[:, 1], linewidth=line_width, color=color, linestyle=style)
        plt.plot(top[:, 0], top[:, 1], linewidth=line_width, color=color, linestyle=style)
        plt.plot(bottom[:, 0], bottom[:, 1], linewidth=line_width, color=color, linestyle=style)

    @staticmethod
    def contour(c, subsample=1, size=10, color="g"):
        """Draws a contour on the current plot by scattering points.

        Parameters
        ----------
        c : :obj:`autolab_core.Contour`
            contour to draw
        subsample : int
            subsample rate for boundary pixels
        size : int
            size of scattered points
        color : :obj:`str`
            color of box
        """
        if not isinstance(c, Contour):
            raise ValueError("Input must be of type Contour")

        for i in range(c.num_pixels)[0::subsample]:
            plt.scatter(c.boundary_pixels[i, 1], c.boundary_pixels[i, 0], s=size, c=color)

    @staticmethod
    def grasp(
        grasp,
        width=None,
        color="r",
        arrow_len=4,
        arrow_head_len=2,
        arrow_head_width=3,
        arrow_width=1,
        jaw_len=3,
        jaw_width=1.0,
        grasp_center_size=1,
        grasp_center_thickness=2.5,
        grasp_center_style="+",
        grasp_axis_width=1,
        grasp_axis_style="--",
        line_width=1.0,
        alpha=50,
        show_center=True,
        show_axis=False,
        scale=1.0,
    ):
        """
        Plots a 2D grasp with arrow and jaw style using matplotlib

        Parameters
        ----------
        grasp : :obj:`Grasp2D`
            2D grasp to plot
        width : float
            width, in pixels, of the grasp (overrides Grasp2D.width_px)
        color : :obj:`str`
            color of plotted grasp
        arrow_len : float
            length of arrow body
        arrow_head_len : float
            length of arrow head
        arrow_head_width : float
            width of arrow head
        arrow_width : float
            width of arrow body
        jaw_len : float
            length of jaw line
        jaw_width : float
            line width of jaw line
        grasp_center_thickness : float
            thickness of grasp center
        grasp_center_style : :obj:`str`
            style of center of grasp
        grasp_axis_width : float
            line width of grasp axis
        grasp_axis_style : :obj:`str`
            style of grasp axis line
        show_center : bool
            whether or not to plot the grasp center
        show_axis : bool
            whether or not to plot the grasp axis
        """
        # set vars for suction
        skip_jaws = False
        if not hasattr(grasp, "width"):
            grasp_center_style = "."
            grasp_center_size = 50
            plt.scatter(
                grasp.center.x, grasp.center.y, c=color, marker=grasp_center_style, s=scale * grasp_center_size
            )

            if hasattr(grasp, "orientation"):
                axis = np.array([np.cos(grasp.angle), np.sin(grasp.angle)])
                p = grasp.center.data + alpha * axis
                line = np.c_[grasp.center.data, p]
                plt.plot(line[0, :], line[1, :], color=color, linewidth=scale * grasp_axis_width)
                plt.scatter(p[0], p[1], c=color, marker=grasp_center_style, s=scale * grasp_center_size)
            return

        # plot grasp center
        if show_center:
            plt.plot(
                grasp.center.x,
                grasp.center.y,
                c=color,
                marker=grasp_center_style,
                mew=scale * grasp_center_thickness,
                ms=scale * grasp_center_size,
            )
        if skip_jaws:
            return

        # compute axis and jaw locations
        axis = grasp.axis
        width_px = width
        if width_px is None and hasattr(grasp, "width_px"):
            width_px = grasp.width_px
        g1 = grasp.center.data - (float(width_px) / 2) * axis
        g2 = grasp.center.data + (float(width_px) / 2) * axis
        g1p = g1 - scale * arrow_len * axis  # start location of grasp jaw 1
        g2p = g2 + scale * arrow_len * axis  # start location of grasp jaw 2

        # plot grasp axis
        if show_axis:
            plt.plot(
                [g1[0], g2[0]],
                [g1[1], g2[1]],
                color=color,
                linewidth=scale * grasp_axis_width,
                linestyle=grasp_axis_style,
            )

        # direction of jaw line
        jaw_dir = scale * jaw_len * np.array([axis[1], -axis[0]])

        # length of arrow
        alpha = scale * (arrow_len - arrow_head_len)

        # plot first jaw
        # g1_line = np.c_[g1p, g1 - scale * arrow_head_len * axis].T
        plt.arrow(
            g1p[0],
            g1p[1],
            alpha * axis[0],
            alpha * axis[1],
            width=scale * arrow_width,
            head_width=scale * arrow_head_width,
            head_length=scale * arrow_head_len,
            fc=color,
            ec=color,
        )
        jaw_line1 = np.c_[g1 + jaw_dir, g1 - jaw_dir].T

        plt.plot(jaw_line1[:, 0], jaw_line1[:, 1], linewidth=scale * jaw_width, c=color)

        # plot second jaw
        # g2_line = np.c_[g2p, g2 + scale * arrow_head_len * axis].T
        plt.arrow(
            g2p[0],
            g2p[1],
            -alpha * axis[0],
            -alpha * axis[1],
            width=scale * arrow_width,
            head_width=scale * arrow_head_width,
            head_length=scale * arrow_head_len,
            fc=color,
            ec=color,
        )
        jaw_line2 = np.c_[g2 + jaw_dir, g2 - jaw_dir].T
        plt.plot(jaw_line2[:, 0], jaw_line2[:, 1], linewidth=scale * jaw_width, c=color)<|MERGE_RESOLUTION|>--- conflicted
+++ resolved
@@ -3,10 +3,6 @@
 Author: Jeff Mahler
 """
 import matplotlib.pyplot as plt
-<<<<<<< HEAD
-
-from autolab_core import Box, Contour, BinaryImage, ColorImage, DepthImage, GrayscaleImage, RgbdImage, GdImage, SegmentationImage
-=======
 import numpy as np
 from autolab_core import (
     BinaryImage,
@@ -19,8 +15,6 @@
     RgbdImage,
     SegmentationImage,
 )
-
->>>>>>> 562a4aab
 
 class Visualizer2D:
     @staticmethod
