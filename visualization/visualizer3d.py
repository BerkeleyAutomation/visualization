"""
Common 3D visualizations
Author: Matthew Matl and Jeff Mahler
"""
import uuid

import numpy as np
import trimesh
from trimesh import Trimesh

from autolab_core import RigidTransform
from autolab_core import BagOfPoints, Point
from meshrender import Scene, SceneObject, InstancedSceneObject, AmbientLight, SceneViewer, MaterialProperties

class Visualizer3D:
    """
    Class containing static methods for visualization.
    The interface is styled after pyplot.
    Should be thought of as a namespace rather than a class.
    """
    _scene = Scene(background_color=np.array([1.0, 1.0, 1.0]))
    _init_size = np.array([640,480])
    _init_kwargs = None


    @staticmethod
    def figure(bgcolor=(1,1,1), size=(1000,1000), **kwargs):
        """ Creates a figure.

        Parameters
        ----------
        bgcolor : (3,) float
           Color of the background with values in [0,1].
        size : (2,) int
           Width and height of the figure in pixels.
        kwargs : list
           keyword args for scene viewer.
        """
        Visualizer3D._scene = Scene(background_color=np.array(bgcolor))
        Visualizer3D._scene.ambient_light = AmbientLight(color=[1.0, 1.0, 1.0], strength=1.0)
        Visualizer3D._init_size = np.array(size)
        Visualizer3D._init_kwargs = kwargs


    @staticmethod
    def show(animate=False, az=0.05, rate=30, axis=None, clf=True):
        """ Displays a figure and enables interaction.

        Parameters
        ----------
        animate : bool
            Whether or not to animate the scene.
        az : float (optional)
            The azimuth to rotate for each animation timestep.
        rate : float (optional)
            The frame rate at which to animate motion.
        axis : (3,) float or None
            If present, the animation will rotate about the given axis in world coordinates.
            Otherwise, the animation will rotate in azimuth.
        clf : bool
            If true, the Visualizer is cleared after showing the figure.
        """
        SceneViewer(Visualizer3D._scene,
                    size=Visualizer3D._init_size,
                    raymond_lighting=True,
                    bad_normals=True,
                    animate=animate,
                    animate_az=az,
                    animate_rate=rate,
                    animate_axis=axis)

        if clf:
            Visualizer3D.clf()


    @staticmethod
    def clf():
        """ Clear the current figure
        """
        Visualizer3D._scene = Scene(background_color=Visualizer3D._scene.background_color)
        Visualizer3D._scene.ambient_light = AmbientLight(color=[1.0, 1.0, 1.0], strength=1.0)


    @staticmethod
    def close(*args, **kwargs):
        """ Close the current figure
        """
        pass


    @staticmethod
    def points(points, T_points_world=None, color=(0,1,0), scale=0.01, subsample=None, random=False):
        """ Scatters a point cloud in pose T_points_world.

        Parameters
        ----------
        points : :obj:`autolab_core.BagOfPoints`
            point set to visualize
        T_points_world : :obj:`autolab_core.RigidTransform`
            pose of points, specified as a transformation from point frame to world frame
        color : 3-tuple
            color tuple
        scale : float
            scale of each point
        subsample : int
            parameter of subsampling to display fewer points
        """
        if not isinstance(points, BagOfPoints) and points.dim == 3:
            raise ValueError('Data type %s not supported' %(type(points)))

        if subsample is not None:
            points = points.subsample(subsample, random=random)

        # transform into world frame
        if points.frame != 'world':
            if T_points_world is None:
                T_points_world = RigidTransform(from_frame=points.frame, to_frame='world')
            points_world = T_points_world * points
        else:
            points_world = points

        point_data = points_world.data
        if len(point_data.shape) == 1:
            point_data = point_data[:,np.newaxis]
        point_data = point_data.T

        mp = MaterialProperties(
            color = np.array(color),
            k_a = 0.5,
            k_d = 0.3,
            k_s = 0.0,
            alpha = 10.0,
            smooth=True
        )

        # For each point, create a sphere of the specified color and size.
        sphere = trimesh.creation.uv_sphere(scale, [20, 20])
        poses = []
        for point in point_data:
            poses.append(RigidTransform(translation=point, from_frame='obj', to_frame='world'))
        obj = InstancedSceneObject(sphere, poses, material=mp)
        name = str(uuid.uuid4())
        Visualizer3D._scene.add_object(name, obj)


    @staticmethod
    def mesh(mesh, T_mesh_world=RigidTransform(from_frame='obj', to_frame='world'),
             style='wireframe', smooth=False, color=(0.5,0.5,0.5)):
        """ Visualizes a 3D triangular mesh.

        Parameters
        ----------
        mesh : :obj:`meshpy.Mesh3D`
            mesh to visualize
        T_mesh_world : :obj:`autolab_core.RigidTransform`
            pose of mesh, specified as a transformation from mesh frame to world frame
        style : :obj:`str`
            triangular mesh style, see Mayavi docs
        color : 3-tuple
            color tuple
        opacity : float
            how opaque to render the surface
        """
        if not isinstance(mesh, Trimesh):
            raise ValueError('Must provide a trimesh.Trimesh object')

<<<<<<< HEAD
    @staticmethod
    def mesh_stable_pose(mesh, stable_pose,
                         T_table_world=RigidTransform(from_frame='table', to_frame='world'),
                         style='wireframe', color=(0.5,0.5,0.5),
                         opacity=1.0, dim=0.15, plot_table=True, vis_com=False):
        """ Visualizes a 3D triangular mesh.
        
        Parameters
        ----------
        mesh : :obj:`meshpy.Mesh3D`
            mesh to visualize
        stable_pose : :obj:`meshpy.StablePose`
            stable pose to visualize
        T_table_world : :obj:`autolab_core.RigidTransform`
            pose of table, specified as a transformation from mesh frame to world frame
        style : :obj:`str`
            triangular mesh style, see Mayavi docs
        color : 3-tuple
            color tuple
        opacity : float
            how opaque to render the surface
        dim : float
            the dimension of the table
        plot_table : bool
            whether or not to plot the table
        vis_com : bool
            whether or not to visualize the center of mass
=======
        mp = MaterialProperties(
            color = np.array(color),
            k_a = 0.5,
            k_d = 0.3,
            k_s = 0.1,
            alpha = 10.0,
            smooth=smooth,
            wireframe=(style == 'wireframe')
        )
>>>>>>> 42545217

        obj = SceneObject(mesh, T_mesh_world, mp)
        name = str(uuid.uuid4())
        Visualizer3D._scene.add_object(name, obj)

<<<<<<< HEAD
        Visualizer3D.mesh(mesh, T_obj_world, style=style, color=color, opacity=opacity)
        if plot_table:
            Visualizer3D.table(T_table_world, dim=dim)
        if vis_com:
            Visualizer3D.points(Point(mesh.center_of_mass, 'obj'), T_obj_world, scale=0.01)
        return T_obj_world
=======
>>>>>>> 42545217

    @staticmethod
    def mesh_stable_pose(mesh, T_obj_table,
                         T_table_world=RigidTransform(from_frame='table', to_frame='world'),
                         style='wireframe', smooth=False, color=(0.5,0.5,0.5),
                         dim=0.15, plot_table=True):
        """ Visualizes a 3D triangular mesh.

        Parameters
        ----------
        mesh : :obj:`meshpy.Mesh3D`
            mesh to visualize
        stable_pose : :obj:`meshpy.StablePose`
            stable pose to visualize
        T_table_world : :obj:`autolab_core.RigidTransform`
            pose of table, specified as a transformation from mesh frame to world frame
        style : :obj:`str`
            triangular mesh style, see Mayavi docs
        color : 3-tuple
            color tuple
        opacity : float
            how opaque to render the surface
        dim : float
            the dimension of the table

        Returns
        -------
        :obj:`autolab_core.RigidTransform`
            pose of the mesh in world frame
        """
        T_obj_table = T_obj_table.as_frames('obj', 'table')
        T_obj_world = T_table_world * T_obj_table

        Visualizer3D.mesh(mesh, T_obj_world, style=style, smooth=smooth, color=color)
        if plot_table:
            Visualizer3D.table(T_table_world, dim=dim)
        Visualizer3D.points(Point(mesh.center_mass, 'obj'), T_obj_world, scale=0.01)
        return T_obj_world


    @staticmethod
    def pose(T_frame_world, alpha=0.1, tube_radius=0.005, center_scale=0.01,
             show_frame=False):
        """ Plots a pose with frame label.

        Parameters
        ----------
        T_frame_world : :obj:`autolab_core.RigidTransform`
            pose specified as a transformation from the poses frame to the world frame
        alpha : float
            length of plotted x,y,z axes
        tube_radius : float
            radius of plotted x,y,z axes
        center_scale : float
            scale of the pose's origin
        show_frame : bool
            whether to show the frame name in text
        """
        R = T_frame_world.rotation
        t = T_frame_world.translation

        x_axis_tf = np.array([t, t + alpha * R[:,0]])
        y_axis_tf = np.array([t, t + alpha * R[:,1]])
        z_axis_tf = np.array([t, t + alpha * R[:,2]])

        center = Point(t, 'obj')
        Visualizer3D.points(center, color=(1,1,1), scale=center_scale)

        Visualizer3D.plot3d(x_axis_tf, color=(1,0,0), tube_radius=tube_radius)
        Visualizer3D.plot3d(y_axis_tf, color=(0,1,0), tube_radius=tube_radius)
        Visualizer3D.plot3d(z_axis_tf, color=(0,0,1), tube_radius=tube_radius)

    @staticmethod
    def table(T_table_world=RigidTransform(from_frame='table', to_frame='world'), dim=0.16, color=(0,0,0)):
        """ Plots a table of dimension dim in pose T_table_world.

        Parameters
        ----------
        T_table_world : :obj:`autolab_core.RigidTransform`
            pose of the table in world frame
        dim : float
            the dimensions of the table
        color : 3-tuple
            color of table
        """

        table_vertices = np.array([[ dim,  dim, 0],
                                   [ dim, -dim, 0],
                                   [-dim,  dim, 0],
                                   [-dim, -dim, 0]]).astype('float')
        table_tris = np.array([[0, 1, 2], [1, 2, 3]])
        table_mesh = Trimesh(table_vertices, table_tris)
        table_mesh.apply_transform(T_table_world.matrix)
        Visualizer3D.mesh(table_mesh, style='surface', smooth=True, color=color)

    @staticmethod
    def plot3d(points, color=(0.5, 0.5, 0.5), tube_radius=0.005):
        """Plot a 3d curve through a set of points using tubes.

        Parameters
        ----------
        points : (n,3) float
            A series of 3D points that define a curve in space.
        color : (3,) float
            The color of the tube.
        tube_radius : float
            Radius of tube representing curve.
        Note
        ----
        TODO for this -- change to instanced scene object, need to have similarity TF that
        can scale anisotropically.
        """
        mp = MaterialProperties(
            color = np.array(color),
            k_a = 0.5,
            k_d = 0.3,
            k_s = 0.0,
            alpha = 10.0,
            smooth=True
        )
        for i in range(len(points) - 1):
            p0 = points[i]
            p1 = points[i+1]

            length = np.linalg.norm(p1 - p0)
            center = p0 + (p1 - p0) / 2.0
            z = (p1 - p0) / length
            x = np.array([z[1], -z[0], 0])
            xl = np.linalg.norm(x)
            if xl == 0:
                x = np.array([1.0, 0.0, 0.0])
            else:
                x = x / xl
            y = np.cross(z, x)
            y = y / np.linalg.norm(y)

            R = np.array([x, y, z])

            M = np.eye(4)
            M[:3,:3] = R.T
            M[:3,3] = center

            # Generate a cylinder between p0 and p1
            cyl = trimesh.creation.cylinder(radius=tube_radius, height=length, transform=M)

            # For each point, create a sphere of the specified color and size.
            obj = SceneObject(cyl, material=mp)
            name = str(uuid.uuid4())
            Visualizer3D._scene.add_object(name, obj)<|MERGE_RESOLUTION|>--- conflicted
+++ resolved
@@ -164,14 +164,28 @@
         if not isinstance(mesh, Trimesh):
             raise ValueError('Must provide a trimesh.Trimesh object')
 
-<<<<<<< HEAD
-    @staticmethod
-    def mesh_stable_pose(mesh, stable_pose,
+        mp = MaterialProperties(
+            color = np.array(color),
+            k_a = 0.5,
+            k_d = 0.3,
+            k_s = 0.1,
+            alpha = 10.0,
+            smooth=smooth,
+            wireframe=(style == 'wireframe')
+        )
+
+        obj = SceneObject(mesh, T_mesh_world, mp)
+        name = str(uuid.uuid4())
+        Visualizer3D._scene.add_object(name, obj)
+
+
+    @staticmethod
+    def mesh_stable_pose(mesh, T_obj_table,
                          T_table_world=RigidTransform(from_frame='table', to_frame='world'),
-                         style='wireframe', color=(0.5,0.5,0.5),
-                         opacity=1.0, dim=0.15, plot_table=True, vis_com=False):
+                         style='wireframe', smooth=False, color=(0.5,0.5,0.5),
+                         dim=0.15, plot_table=True):
         """ Visualizes a 3D triangular mesh.
-        
+
         Parameters
         ----------
         mesh : :obj:`meshpy.Mesh3D`
@@ -188,59 +202,6 @@
             how opaque to render the surface
         dim : float
             the dimension of the table
-        plot_table : bool
-            whether or not to plot the table
-        vis_com : bool
-            whether or not to visualize the center of mass
-=======
-        mp = MaterialProperties(
-            color = np.array(color),
-            k_a = 0.5,
-            k_d = 0.3,
-            k_s = 0.1,
-            alpha = 10.0,
-            smooth=smooth,
-            wireframe=(style == 'wireframe')
-        )
->>>>>>> 42545217
-
-        obj = SceneObject(mesh, T_mesh_world, mp)
-        name = str(uuid.uuid4())
-        Visualizer3D._scene.add_object(name, obj)
-
-<<<<<<< HEAD
-        Visualizer3D.mesh(mesh, T_obj_world, style=style, color=color, opacity=opacity)
-        if plot_table:
-            Visualizer3D.table(T_table_world, dim=dim)
-        if vis_com:
-            Visualizer3D.points(Point(mesh.center_of_mass, 'obj'), T_obj_world, scale=0.01)
-        return T_obj_world
-=======
->>>>>>> 42545217
-
-    @staticmethod
-    def mesh_stable_pose(mesh, T_obj_table,
-                         T_table_world=RigidTransform(from_frame='table', to_frame='world'),
-                         style='wireframe', smooth=False, color=(0.5,0.5,0.5),
-                         dim=0.15, plot_table=True):
-        """ Visualizes a 3D triangular mesh.
-
-        Parameters
-        ----------
-        mesh : :obj:`meshpy.Mesh3D`
-            mesh to visualize
-        stable_pose : :obj:`meshpy.StablePose`
-            stable pose to visualize
-        T_table_world : :obj:`autolab_core.RigidTransform`
-            pose of table, specified as a transformation from mesh frame to world frame
-        style : :obj:`str`
-            triangular mesh style, see Mayavi docs
-        color : 3-tuple
-            color tuple
-        opacity : float
-            how opaque to render the surface
-        dim : float
-            the dimension of the table
 
         Returns
         -------
